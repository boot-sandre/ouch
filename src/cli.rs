--- conflicted
+++ resolved
@@ -5,12 +5,8 @@
     vec::Vec,
 };
 
-<<<<<<< HEAD
 use clap::Parser;
-=======
-use clap::{Parser, ValueHint};
 use fs_err as fs;
->>>>>>> 54cd148e
 
 use crate::{Error, Opts, QuestionPolicy, Subcommand};
 
