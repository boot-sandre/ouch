//! Core of the crate, where the `compress_files` and `decompress_file` functions are implemented
//!
//! Also, where correctly call functions based on the detected `Command`.

use std::{
    io::{self, BufReader, BufWriter, Read, Write},
    ops::ControlFlow,
    path::{Path, PathBuf},
};

use fs_err as fs;
use utils::colors;

use crate::{
    archive,
    error::FinalError,
    extension::{
        self,
        CompressionFormat::{self, *},
        Extension,
    },
    info,
    list::{self, FileInArchive, ListOptions},
    progress::Progress,
    utils::{
        self, concatenate_os_str_list, dir_is_empty, nice_directory_display, to_utf, try_infer_extension,
        user_wants_to_continue, FileVisibilityPolicy,
    },
    warning, Opts, QuestionAction, QuestionPolicy, Subcommand,
};

// Used in BufReader and BufWriter to perform less syscalls
const BUFFER_CAPACITY: usize = 1024 * 64;

fn represents_several_files(files: &[PathBuf]) -> bool {
    let is_non_empty_dir = |path: &PathBuf| {
        let is_non_empty = || !dir_is_empty(path);

        path.is_dir().then(is_non_empty).unwrap_or_default()
    };

    files.iter().any(is_non_empty_dir) || files.len() > 1
}

/// Entrypoint of ouch, receives cli options and matches Subcommand to decide what to do
pub fn run(
    args: Opts,
    question_policy: QuestionPolicy,
    file_visibility_policy: FileVisibilityPolicy,
) -> crate::Result<()> {
    match args.cmd {
        Subcommand::Compress { mut files, output: output_path } => {
            // If the output_path file exists and is the same as some of the input files, warn the user and skip those inputs (in order to avoid compression recursion)
            if output_path.exists() {
                clean_input_files_if_needed(&mut files, &fs::canonicalize(&output_path)?);
            }
            // After cleaning, if there are no input files left, exit
            if files.is_empty() {
                return Err(FinalError::with_title("No files to compress").into());
            }

            // Formats from path extension, like "file.tar.gz.xz" -> vec![Tar, Gzip, Lzma]
            let mut formats = extension::extensions_from_path(&output_path);

            if formats.is_empty() {
                let error = FinalError::with_title(format!("Cannot compress to '{}'.", to_utf(&output_path)))
                    .detail("You shall supply the compression format")
                    .hint("Try adding supported extensions (see --help):")
                    .hint(format!("  ouch compress <FILES>... {}.tar.gz", to_utf(&output_path)))
                    .hint(format!("  ouch compress <FILES>... {}.zip", to_utf(&output_path)))
                    .hint("")
                    .hint("Alternatively, you can overwrite this option by using the '--format' flag:")
                    .hint(format!("  ouch compress <FILES>... {} --format tar.gz", to_utf(&output_path)));

                return Err(error.into());
            }

            if !formats.get(0).map(Extension::is_archive).unwrap_or(false) && represents_several_files(&files) {
                // This piece of code creates a suggestion for compressing multiple files
                // It says:
                // Change from file.bz.xz
                // To          file.tar.bz.xz
                let extensions_text: String = formats.iter().map(|format| format.to_string()).collect();

                let output_path = to_utf(output_path);

                // Breaks if Lzma is .lz or .lzma and not .xz
                // Or if Bzip is .bz2 and not .bz
                let extensions_start_position = output_path.rfind(&extensions_text).unwrap();
                let pos = extensions_start_position - 1;
                let mut suggested_output_path = output_path.clone();
                suggested_output_path.insert_str(pos, ".tar");

                let error = FinalError::with_title(format!("Cannot compress to '{}'.", to_utf(&output_path)))
                    .detail("You are trying to compress multiple files.")
                    .detail(format!("The compression format '{}' cannot receive multiple files.", &formats[0]))
                    .detail("The only supported formats that archive files into an archive are .tar and .zip.")
                    .hint(format!("Try inserting '.tar' or '.zip' before '{}'.", &formats[0]))
                    .hint(format!("From: {}", output_path))
                    .hint(format!("To:   {}", suggested_output_path));

                return Err(error.into());
            }

            if let Some(format) = formats.iter().skip(1).find(|format| format.is_archive()) {
                let error = FinalError::with_title(format!("Cannot compress to '{}'.", to_utf(&output_path)))
                    .detail(format!("Found the format '{}' in an incorrect position.", format))
                    .detail(format!("'{}' can only be used at the start of the file extension.", format))
                    .hint(format!("If you wish to compress multiple files, start the extension with '{}'.", format))
                    .hint(format!("Otherwise, remove the last '{}' from '{}'.", format, to_utf(&output_path)));

                return Err(error.into());
            }

            if output_path.exists() && !utils::user_wants_to_overwrite(&output_path, question_policy)? {
                // User does not want to overwrite this file, skip and return without any errors
                return Ok(());
            }

            let output_file = fs::File::create(&output_path)?;

            if !represents_several_files(&files) {
                // It's possible the file is already partially compressed so we don't want to compress it again
                // `ouch compress file.tar.gz file.tar.gz.xz` should produce `file.tar.gz.xz` and not `file.tar.gz.tar.gz.xz`
                let input_extensions = extension::extensions_from_path(&files[0]);

                // We calculate the formats that are left if we filter out a sublist at the start of what we have that's the same as the input formats
                let mut new_formats = Vec::with_capacity(formats.len());
                for (inp_ext, out_ext) in input_extensions.iter().zip(&formats) {
                    if inp_ext.compression_formats == out_ext.compression_formats {
                        new_formats.push(out_ext.clone());
                    } else if inp_ext
                        .compression_formats
                        .iter()
                        .zip(out_ext.compression_formats.iter())
                        .all(|(inp, out)| inp == out)
                    {
                        let new_ext = Extension::new(
                            &out_ext.compression_formats[..inp_ext.compression_formats.len()],
                            &out_ext.display_text,
                        );
                        new_formats.push(new_ext);
                        break;
                    }
                }
                // If the input is a sublist at the start of `formats` then remove the extensions
                // Note: If input_extensions is empty then it will make `formats` empty too, which we don't want
                if !input_extensions.is_empty() && new_formats != formats {
                    // Safety:
                    //   We checked above that input_extensions isn't empty, so files[0] has an extension.
                    //
                    //   Path::extension says: "if there is no file_name, then there is no extension".
                    //   Contrapositive statement: "if there is extension, then there is file_name".
                    info!(
                        accessible, // important information
                        "Partial compression detected. Compressing {} into {}",
                        to_utf(files[0].as_path().file_name().unwrap()),
                        to_utf(&output_path)
                    );
                    formats = new_formats;
                }
            }
            let compress_result =
                compress_files(files, formats, output_file, &output_path, question_policy, file_visibility_policy);

            if let Ok(true) = compress_result {
                // this is only printed once, so it doesn't result in much text. On the other hand,
                // having a final status message is important especially in an accessibility context
                // as screen readers may not read a commands exit code, making it hard to reason
                // about whether the command succeeded without such a message
                info!(accessible, "Successfully compressed '{}'.", to_utf(output_path));
            } else {
                // If Ok(false) or Err() occurred, delete incomplete file
                // Print an extra alert message pointing out that we left a possibly
                // CORRUPTED FILE at `output_path`
                if let Err(err) = fs::remove_file(&output_path) {
                    eprintln!("{red}FATAL ERROR:\n", red = *colors::RED);
                    eprintln!("  Please manually delete '{}'.", to_utf(&output_path));
                    eprintln!("  Compression failed and we could not delete '{}'.", to_utf(&output_path),);
                    eprintln!("  Error:{reset} {}{red}.{reset}\n", err, reset = *colors::RESET, red = *colors::RED);
                }
            }

            compress_result?;
        }
        Subcommand::Decompress { files, output_dir } => {
            let mut output_paths = vec![];
            let mut formats = vec![];

            for path in files.iter() {
                let (file_output_path, file_formats) = extension::separate_known_extensions_from_name(path);
                output_paths.push(file_output_path);
                formats.push(file_formats);
            }

            if let ControlFlow::Break(_) = check_mime_type(&files, &mut formats, question_policy)? {
                return Ok(());
            }

            let files_missing_format: Vec<PathBuf> = files
                .iter()
                .zip(&formats)
                .filter(|(_, formats)| formats.is_empty())
                .map(|(input_path, _)| PathBuf::from(input_path))
                .collect();

            if !files_missing_format.is_empty() {
                let error = FinalError::with_title("Cannot decompress files without extensions")
                    .detail(format!(
                        "Files without supported extensions: {}",
                        concatenate_os_str_list(&files_missing_format)
                    ))
                    .detail("Decompression formats are detected automatically by the file extension")
                    .hint("Provide a file with a supported extension:")
                    .hint("  ouch decompress example.tar.gz")
                    .hint("")
                    .hint("Or overwrite this option with the '--format' flag:")
                    .hint(format!("  ouch decompress {} --format tar.gz", to_utf(&files_missing_format[0])));

                return Err(error.into());
            }

            // The directory that will contain the output files
            // We default to the current directory if the user didn't specify an output directory with --dir
            let output_dir = if let Some(dir) = output_dir {
                if !utils::clear_path(&dir, question_policy)? {
                    // User doesn't want to overwrite
                    return Ok(());
                }
                utils::create_dir_if_non_existent(&dir)?;
                dir
            } else {
                PathBuf::from(".")
            };

            for ((input_path, formats), file_name) in files.iter().zip(formats).zip(output_paths) {
                let output_file_path = output_dir.join(file_name); // Path used by single file format archives
                decompress_file(input_path, formats, &output_dir, output_file_path, question_policy)?;
            }
        }
        Subcommand::List { archives: files, tree } => {
            let mut formats = vec![];

            for path in files.iter() {
                let (_, file_formats) = extension::separate_known_extensions_from_name(path);
                formats.push(file_formats);
            }

            if let ControlFlow::Break(_) = check_mime_type(&files, &mut formats, question_policy)? {
                return Ok(());
            }

            let not_archives: Vec<PathBuf> = files
                .iter()
                .zip(&formats)
                .filter(|(_, formats)| !formats.get(0).map(Extension::is_archive).unwrap_or(false))
                .map(|(path, _)| path.clone())
                .collect();

            if !not_archives.is_empty() {
                let error = FinalError::with_title("Cannot list archive contents")
                    .detail("Only archives can have their contents listed")
                    .detail(format!("Files are not archives: {}", concatenate_os_str_list(&not_archives)));

                return Err(error.into());
            }

            let list_options = ListOptions { tree };

            for (i, (archive_path, formats)) in files.iter().zip(formats).enumerate() {
                if i > 0 {
                    println!();
                }
                let formats = formats.iter().flat_map(Extension::iter).map(Clone::clone).collect();
                list_archive_contents(archive_path, formats, list_options, question_policy)?;
            }
        }
    }
    Ok(())
}

// Compress files into an `output_file`
//
// files are the list of paths to be compressed: ["dir/file1.txt", "dir/file2.txt"]
// formats contains each format necessary for compression, example: [Tar, Gz] (in compression order)
// output_file is the resulting compressed file name, example: "compressed.tar.gz"
//
// Returns Ok(true) if compressed all files successfully, and Ok(false) if user opted to skip files
fn compress_files(
    files: Vec<PathBuf>,
    formats: Vec<Extension>,
    output_file: fs::File,
    output_dir: &Path,
    question_policy: QuestionPolicy,
<<<<<<< HEAD
) -> crate::Result<bool> {
=======
    file_visibility_policy: FileVisibilityPolicy,
) -> crate::Result<()> {
>>>>>>> 336fc978
    // The next lines are for displaying the progress bar
    // If the input files contain a directory, then the total size will be underestimated
    let (total_input_size, precise) = files
        .iter()
        .map(|f| (f.metadata().expect("file exists").len(), f.is_file()))
        .fold((0, true), |(total_size, and_precise), (size, precise)| (total_size + size, and_precise & precise));
    //NOTE: canonicalize is here to avoid a weird bug:
    //      > If output_file_path is a nested path and it exists and the user overwrite it
    //      >> output_file_path.exists() will always return false (somehow)
    //      - canonicalize seems to fix this
    let output_file_path = output_file.path().canonicalize()?;

    let file_writer = BufWriter::with_capacity(BUFFER_CAPACITY, output_file);

    let mut writer: Box<dyn Write> = Box::new(file_writer);

    // Grab previous encoder and wrap it inside of a new one
    let chain_writer_encoder = |format: &CompressionFormat, encoder: Box<dyn Write>| -> crate::Result<Box<dyn Write>> {
        let encoder: Box<dyn Write> = match format {
            Gzip => Box::new(flate2::write::GzEncoder::new(encoder, Default::default())),
            Bzip => Box::new(bzip2::write::BzEncoder::new(encoder, Default::default())),
            Lz4 => Box::new(lzzzz::lz4f::WriteCompressor::new(encoder, Default::default())?),
            Lzma => Box::new(xz2::write::XzEncoder::new(encoder, 6)),
            Snappy => Box::new(snap::write::FrameEncoder::new(encoder)),
            Zstd => {
                let zstd_encoder = zstd::stream::write::Encoder::new(encoder, Default::default());
                // Safety:
                //     Encoder::new() can only fail if `level` is invalid, but Default::default()
                //     is guaranteed to be valid
                Box::new(zstd_encoder.unwrap().auto_finish())
            }
            Tar | Zip => unreachable!(),
        };
        Ok(encoder)
    };

    for format in formats.iter().flat_map(Extension::iter).skip(1).collect::<Vec<_>>().iter().rev() {
        writer = chain_writer_encoder(format, writer)?;
    }

    match formats[0].compression_formats[0] {
        Gzip | Bzip | Lz4 | Lzma | Snappy | Zstd => {
            let _progress = Progress::new_accessible_aware(
                total_input_size,
                precise,
                Some(Box::new(move || output_file_path.metadata().expect("file exists").len())),
            );

            writer = chain_writer_encoder(&formats[0].compression_formats[0], writer)?;
            let mut reader = fs::File::open(&files[0]).unwrap();
            io::copy(&mut reader, &mut writer)?;
        }
        Tar => {
            let mut progress = Progress::new_accessible_aware(
                total_input_size,
                precise,
                Some(Box::new(move || output_file_path.metadata().expect("file exists").len())),
            );

            archive::tar::build_archive_from_paths(
                &files,
                &mut writer,
                file_visibility_policy,
                progress.as_mut().map(Progress::display_handle).unwrap_or(&mut io::stdout()),
            )?;
            writer.flush()?;
        }
        Zip => {
            if formats.len() > 1 {
                eprintln!("{orange}[WARNING]{reset}", orange = *colors::ORANGE, reset = *colors::RESET);
                eprintln!(
                    "\tThere is a limitation for .zip archives with extra extensions. (e.g. <file>.zip.gz)\
                    \n\tThe design of .zip makes it impossible to compress via stream, so it must be done entirely in memory.\
                    \n\tBy compressing .zip with extra compression formats, you can run out of RAM if the file is too large!"
                );

                // give user the option to continue compressing after warning is shown
                if !user_wants_to_continue(output_dir, question_policy, QuestionAction::Compression)? {
                    return Ok(false);
                }
            }

            let mut vec_buffer = io::Cursor::new(vec![]);

            let current_position_fn = {
                let vec_buffer_ptr = {
                    struct FlyPtr(*const io::Cursor<Vec<u8>>);
                    unsafe impl Send for FlyPtr {}
                    FlyPtr(&vec_buffer as *const _)
                };
                Box::new(move || {
                    let vec_buffer_ptr = &vec_buffer_ptr;
                    // Safety: ptr is valid and vec_buffer is still alive
                    unsafe { &*vec_buffer_ptr.0 }.position()
                })
            };

            let mut progress = Progress::new_accessible_aware(total_input_size, precise, Some(current_position_fn));

            archive::zip::build_archive_from_paths(
                &files,
                &mut vec_buffer,
                file_visibility_policy,
                progress.as_mut().map(Progress::display_handle).unwrap_or(&mut io::stdout()),
            )?;
            let vec_buffer = vec_buffer.into_inner();
            io::copy(&mut vec_buffer.as_slice(), &mut writer)?;
        }
    }

    Ok(true)
}

// Decompress a file
//
// File at input_file_path is opened for reading, example: "archive.tar.gz"
// formats contains each format necessary for decompression, example: [Gz, Tar] (in decompression order)
// output_dir it's where the file will be decompressed to, this function assumes that the directory exists
// output_file_path is only used when extracting single file formats, not archive formats like .tar or .zip
fn decompress_file(
    input_file_path: &Path,
    formats: Vec<Extension>,
    output_dir: &Path,
    output_file_path: PathBuf,
    question_policy: QuestionPolicy,
) -> crate::Result<()> {
    assert!(output_dir.exists());
    let total_input_size = input_file_path.metadata().expect("file exists").len();
    let reader = fs::File::open(&input_file_path)?;
    // Zip archives are special, because they require io::Seek, so it requires it's logic separated
    // from decoder chaining.
    //
    // This is the only case where we can read and unpack it directly, without having to do
    // in-memory decompression/copying first.
    //
    // Any other Zip decompression done can take up the whole RAM and freeze ouch.
    if formats.len() == 1 && *formats[0].compression_formats == [Zip] {
        let zip_archive = zip::ZipArchive::new(reader)?;
        let files = if let ControlFlow::Continue(files) = smart_unpack(
            Box::new(move |output_dir| {
                let mut progress = Progress::new_accessible_aware(total_input_size, true, None);
                crate::archive::zip::unpack_archive(
                    zip_archive,
                    output_dir,
                    progress.as_mut().map(Progress::display_handle).unwrap_or(&mut io::stdout()),
                )
            }),
            output_dir,
            &output_file_path,
            question_policy,
        )? {
            files
        } else {
            return Ok(());
        };

        // this is only printed once, so it doesn't result in much text. On the other hand,
        // having a final status message is important especially in an accessibility context
        // as screen readers may not read a commands exit code, making it hard to reason
        // about whether the command succeeded without such a message
        info!(
            accessible,
            "Successfully decompressed archive in {} ({} files).",
            nice_directory_display(output_dir),
            files.len()
        );

        return Ok(());
    }

    // Will be used in decoder chaining
    let reader = BufReader::with_capacity(BUFFER_CAPACITY, reader);
    let mut reader: Box<dyn Read> = Box::new(reader);

    // Grab previous decoder and wrap it inside of a new one
    let chain_reader_decoder = |format: &CompressionFormat, decoder: Box<dyn Read>| -> crate::Result<Box<dyn Read>> {
        let decoder: Box<dyn Read> = match format {
            Gzip => Box::new(flate2::read::GzDecoder::new(decoder)),
            Bzip => Box::new(bzip2::read::BzDecoder::new(decoder)),
            Lz4 => Box::new(lzzzz::lz4f::ReadDecompressor::new(decoder)?),
            Lzma => Box::new(xz2::read::XzDecoder::new(decoder)),
            Snappy => Box::new(snap::read::FrameDecoder::new(decoder)),
            Zstd => Box::new(zstd::stream::Decoder::new(decoder)?),
            Tar | Zip => unreachable!(),
        };
        Ok(decoder)
    };

    for format in formats.iter().flat_map(Extension::iter).skip(1).collect::<Vec<_>>().iter().rev() {
        reader = chain_reader_decoder(format, reader)?;
    }

    let files_unpacked;
    match formats[0].compression_formats[0] {
        Gzip | Bzip | Lz4 | Lzma | Snappy | Zstd => {
            reader = chain_reader_decoder(&formats[0].compression_formats[0], reader)?;

            let writer = utils::create_or_ask_overwrite(&output_file_path, question_policy)?;
            if writer.is_none() {
                // Means that the user doesn't want to overwrite
                return Ok(());
            }
            let mut writer = writer.unwrap();

            let current_position_fn = Box::new({
                let output_file_path = output_file_path.clone();
                move || output_file_path.clone().metadata().expect("file exists").len()
            });
            let _progress = Progress::new_accessible_aware(total_input_size, true, Some(current_position_fn));

            io::copy(&mut reader, &mut writer)?;
            files_unpacked = vec![output_file_path];
        }
        Tar => {
            files_unpacked = if let ControlFlow::Continue(files) = smart_unpack(
                Box::new(move |output_dir| {
                    let mut progress = Progress::new_accessible_aware(total_input_size, true, None);
                    crate::archive::tar::unpack_archive(
                        reader,
                        output_dir,
                        progress.as_mut().map(Progress::display_handle).unwrap_or(&mut io::stdout()),
                    )
                }),
                output_dir,
                &output_file_path,
                question_policy,
            )? {
                files
            } else {
                return Ok(());
            };
        }
        Zip => {
            if formats.len() > 1 {
                eprintln!("{orange}[WARNING]{reset}", orange = *colors::ORANGE, reset = *colors::RESET);
                eprintln!(
                    "\tThere is a limitation for .zip archives with extra extensions. (e.g. <file>.zip.gz)\
                    \n\tThe design of .zip makes it impossible to compress via stream, so it must be done entirely in memory.\
                    \n\tBy compressing .zip with extra compression formats, you can run out of RAM if the file is too large!"
                );

                // give user the option to continue decompressing after warning is shown
                if !user_wants_to_continue(input_file_path, question_policy, QuestionAction::Decompression)? {
                    return Ok(());
                }
            }

            let mut vec = vec![];
            io::copy(&mut reader, &mut vec)?;
            let zip_archive = zip::ZipArchive::new(io::Cursor::new(vec))?;

            files_unpacked = if let ControlFlow::Continue(files) = smart_unpack(
                Box::new(move |output_dir| {
                    let mut progress = Progress::new_accessible_aware(total_input_size, true, None);
                    crate::archive::zip::unpack_archive(
                        zip_archive,
                        output_dir,
                        progress.as_mut().map(Progress::display_handle).unwrap_or(&mut io::stdout()),
                    )
                }),
                output_dir,
                &output_file_path,
                question_policy,
            )? {
                files
            } else {
                return Ok(());
            };
        }
    }

    // this is only printed once, so it doesn't result in much text. On the other hand,
    // having a final status message is important especially in an accessibility context
    // as screen readers may not read a commands exit code, making it hard to reason
    // about whether the command succeeded without such a message
    info!(accessible, "Successfully decompressed archive in {}.", nice_directory_display(output_dir));
    info!(accessible, "Files unpacked: {}", files_unpacked.len());

    Ok(())
}

// File at input_file_path is opened for reading, example: "archive.tar.gz"
// formats contains each format necessary for decompression, example: [Gz, Tar] (in decompression order)
fn list_archive_contents(
    archive_path: &Path,
    formats: Vec<CompressionFormat>,
    list_options: ListOptions,
    question_policy: QuestionPolicy,
) -> crate::Result<()> {
    let reader = fs::File::open(&archive_path)?;

    // Zip archives are special, because they require io::Seek, so it requires it's logic separated
    // from decoder chaining.
    //
    // This is the only case where we can read and unpack it directly, without having to do
    // in-memory decompression/copying first.
    //
    // Any other Zip decompression done can take up the whole RAM and freeze ouch.
    if let [Zip] = *formats.as_slice() {
        let zip_archive = zip::ZipArchive::new(reader)?;
        let files = crate::archive::zip::list_archive(zip_archive);
        list::list_files(archive_path, files, list_options)?;

        return Ok(());
    }

    // Will be used in decoder chaining
    let reader = BufReader::with_capacity(BUFFER_CAPACITY, reader);
    let mut reader: Box<dyn Read + Send> = Box::new(reader);

    // Grab previous decoder and wrap it inside of a new one
    let chain_reader_decoder =
        |format: &CompressionFormat, decoder: Box<dyn Read + Send>| -> crate::Result<Box<dyn Read + Send>> {
            let decoder: Box<dyn Read + Send> = match format {
                Gzip => Box::new(flate2::read::GzDecoder::new(decoder)),
                Bzip => Box::new(bzip2::read::BzDecoder::new(decoder)),
                Lz4 => Box::new(lzzzz::lz4f::ReadDecompressor::new(decoder)?),
                Lzma => Box::new(xz2::read::XzDecoder::new(decoder)),
                Snappy => Box::new(snap::read::FrameDecoder::new(decoder)),
                Zstd => Box::new(zstd::stream::Decoder::new(decoder)?),
                Tar | Zip => unreachable!(),
            };
            Ok(decoder)
        };

    for format in formats.iter().skip(1).rev() {
        reader = chain_reader_decoder(format, reader)?;
    }

    let files: Box<dyn Iterator<Item = crate::Result<FileInArchive>>> = match formats[0] {
        Tar => Box::new(crate::archive::tar::list_archive(tar::Archive::new(reader))),
        Zip => {
            if formats.len() > 1 {
                eprintln!("{orange}[WARNING]{reset}", orange = *colors::ORANGE, reset = *colors::RESET);
                eprintln!(
                    "\tThere is a limitation for .zip archives with extra extensions. (e.g. <file>.zip.gz)\
                    \n\tThe design of .zip makes it impossible to compress via stream, so it must be done entirely in memory.\
                    \n\tBy compressing .zip with extra compression formats, you can run out of RAM if the file is too large!"
                );

                // give user the option to continue decompressing after warning is shown
                if !user_wants_to_continue(archive_path, question_policy, QuestionAction::Decompression)? {
                    return Ok(());
                }
            }

            let mut vec = vec![];
            io::copy(&mut reader, &mut vec)?;
            let zip_archive = zip::ZipArchive::new(io::Cursor::new(vec))?;

            Box::new(crate::archive::zip::list_archive(zip_archive))
        }
        Gzip | Bzip | Lz4 | Lzma | Snappy | Zstd => {
            panic!("Not an archive! This should never happen, if it does, something is wrong with `CompressionFormat::is_archive()`. Please report this error!");
        }
    };
    list::list_files(archive_path, files, list_options)?;
    Ok(())
}

/// Unpacks an archive with some heuristics
/// - If the archive contains only one file, it will be extracted to the `output_dir`
/// - If the archive contains multiple files, it will be extracted to a subdirectory of the output_dir named after the archive (given by `output_file_path`)
/// Note: This functions assumes that `output_dir` exists
fn smart_unpack(
    unpack_fn: Box<dyn FnOnce(&Path) -> crate::Result<Vec<PathBuf>>>,
    output_dir: &Path,
    output_file_path: &Path,
    question_policy: QuestionPolicy,
) -> crate::Result<ControlFlow<(), Vec<PathBuf>>> {
    assert!(output_dir.exists());
    let temp_dir = tempfile::tempdir_in(output_dir)?;
    let temp_dir_path = temp_dir.path();
    info!(
        accessible,
        "Created temporary directory {} to hold decompressed elements.",
        nice_directory_display(temp_dir_path)
    );

    // unpack the files
    let files = unpack_fn(temp_dir_path)?;

    let root_contains_only_one_element = fs::read_dir(&temp_dir_path)?.count() == 1;
    if root_contains_only_one_element {
        // Only one file in the root directory, so we can just move it to the output directory
        let file = fs::read_dir(&temp_dir_path)?.next().expect("item exists")?;
        let file_path = file.path();
        let file_name =
            file_path.file_name().expect("Should be safe because paths in archives should not end with '..'");
        let correct_path = output_dir.join(file_name);
        // One case to handle tough is we need to check if a file with the same name already exists
        if !utils::clear_path(&correct_path, question_policy)? {
            return Ok(ControlFlow::Break(()));
        }
        fs::rename(&file_path, &correct_path)?;
        info!(
            accessible,
            "Successfully moved {} to {}.",
            nice_directory_display(&file_path),
            nice_directory_display(&correct_path)
        );
    } else {
        // Multiple files in the root directory, so:
        // Rename  the temporary directory to the archive name, which is output_file_path
        // One case to handle tough is we need to check if a file with the same name already exists
        if !utils::clear_path(output_file_path, question_policy)? {
            return Ok(ControlFlow::Break(()));
        }
        fs::rename(&temp_dir_path, &output_file_path)?;
        info!(
            accessible,
            "Successfully moved {} to {}.",
            nice_directory_display(&temp_dir_path),
            nice_directory_display(&output_file_path)
        );
    }
    Ok(ControlFlow::Continue(files))
}

fn check_mime_type(
    files: &[PathBuf],
    formats: &mut Vec<Vec<Extension>>,
    question_policy: QuestionPolicy,
) -> crate::Result<ControlFlow<()>> {
    for (path, format) in files.iter().zip(formats.iter_mut()) {
        if format.is_empty() {
            // File with no extension
            // Try to detect it automatically and prompt the user about it
            if let Some(detected_format) = try_infer_extension(path) {
                // Infering the file extension can have unpredicted consequences (e.g. the user just
                // mistyped, ...) which we should always inform the user about.
                info!(accessible, "Detected file: `{}` extension as `{}`", path.display(), detected_format);
                if user_wants_to_continue(path, question_policy, QuestionAction::Decompression)? {
                    format.push(detected_format);
                } else {
                    return Ok(ControlFlow::Break(()));
                }
            }
        } else if let Some(detected_format) = try_infer_extension(path) {
            // File ending with extension
            // Try to detect the extension and warn the user if it differs from the written one
            let outer_ext = format.iter().next_back().unwrap();
            if outer_ext != &detected_format {
                warning!(
                    "The file extension: `{}` differ from the detected extension: `{}`",
                    outer_ext,
                    detected_format
                );
                if !user_wants_to_continue(path, question_policy, QuestionAction::Decompression)? {
                    return Ok(ControlFlow::Break(()));
                }
            }
        } else {
            // NOTE: If this actually produces no false positives, we can upgrade it in the future
            // to a warning and ask the user if he wants to continue decompressing.
            info!(accessible, "Could not detect the extension of `{}`", path.display());
        }
    }
    Ok(ControlFlow::Continue(()))
}

fn clean_input_files_if_needed(files: &mut Vec<PathBuf>, output_path: &Path) {
    let mut idx = 0;
    while idx < files.len() {
        if files[idx] == output_path {
            warning!("The output file and the input file are the same: `{}`, skipping...", output_path.display());
            files.remove(idx);
        } else {
            idx += 1;
        }
    }
}<|MERGE_RESOLUTION|>--- conflicted
+++ resolved
@@ -292,12 +292,8 @@
     output_file: fs::File,
     output_dir: &Path,
     question_policy: QuestionPolicy,
-<<<<<<< HEAD
+    file_visibility_policy: FileVisibilityPolicy,
 ) -> crate::Result<bool> {
-=======
-    file_visibility_policy: FileVisibilityPolicy,
-) -> crate::Result<()> {
->>>>>>> 336fc978
     // The next lines are for displaying the progress bar
     // If the input files contain a directory, then the total size will be underestimated
     let (total_input_size, precise) = files
