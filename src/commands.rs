//! Core of the crate, where the `compress_files` and `decompress_file` functions are implemented
//!
//! Also, where correctly call functions based on the detected `Command`.

use std::{
    io::{self, BufReader, BufWriter, Read, Write},
    ops::ControlFlow,
    path::{Path, PathBuf},
};

use fs_err as fs;
use utils::colors;

use crate::{
    archive,
    error::FinalError,
    extension::{
        self,
        CompressionFormat::{self, *},
        Extension,
    },
    info,
    list::{self, ListOptions},
    utils::{
        self, concatenate_os_str_list, dir_is_empty, nice_directory_display, to_utf, try_infer_extension,
        user_wants_to_continue_decompressing,
    },
    warning, Opts, QuestionPolicy, Subcommand,
};

// Used in BufReader and BufWriter to perform less syscalls
const BUFFER_CAPACITY: usize = 1024 * 64;

fn represents_several_files(files: &[PathBuf]) -> bool {
    let is_non_empty_dir = |path: &PathBuf| {
        let is_non_empty = || !dir_is_empty(path);

        path.is_dir().then(is_non_empty).unwrap_or_default()
    };

    files.iter().any(is_non_empty_dir) || files.len() > 1
}

/// Entrypoint of ouch, receives cli options and matches Subcommand to decide what to do
pub fn run(args: Opts, question_policy: QuestionPolicy) -> crate::Result<()> {
    match args.cmd {
        Subcommand::Compress { mut files, output: output_path } => {
            // If the output_path file exists and is the same as some of the input files, warn the user and skip those inputs (in order to avoid compression recursion)
            if output_path.exists() {
                clean_input_files_if_needed(&mut files, &fs::canonicalize(&output_path)?);
            }
            // After cleaning, if there are no input files left, exit
            if files.is_empty() {
                return Err(FinalError::with_title("No files to compress").into());
            }

            // Formats from path extension, like "file.tar.gz.xz" -> vec![Tar, Gzip, Lzma]
            let mut formats = extension::extensions_from_path(&output_path);

            if formats.is_empty() {
                let error = FinalError::with_title(format!("Cannot compress to '{}'.", to_utf(&output_path)))
                    .detail("You shall supply the compression format")
                    .hint("Try adding supported extensions (see --help):")
                    .hint(format!("  ouch compress <FILES>... {}.tar.gz", to_utf(&output_path)))
                    .hint(format!("  ouch compress <FILES>... {}.zip", to_utf(&output_path)))
                    .hint("")
                    .hint("Alternatively, you can overwrite this option by using the '--format' flag:")
                    .hint(format!("  ouch compress <FILES>... {} --format tar.gz", to_utf(&output_path)));

                return Err(error.into());
            }

            if !formats.get(0).map(Extension::is_archive).unwrap_or(false) && represents_several_files(&files) {
                // This piece of code creates a suggestion for compressing multiple files
                // It says:
                // Change from file.bz.xz
                // To          file.tar.bz.xz
                let extensions_text: String = formats.iter().map(|format| format.to_string()).collect();

                let output_path = to_utf(output_path);

                // Breaks if Lzma is .lz or .lzma and not .xz
                // Or if Bzip is .bz2 and not .bz
                let extensions_start_position = output_path.rfind(&extensions_text).unwrap();
                let pos = extensions_start_position;
                let empty_range = pos..pos;
                let mut suggested_output_path = output_path.clone();
                suggested_output_path.replace_range(empty_range, ".tar");

                let error = FinalError::with_title(format!("Cannot compress to '{}'.", to_utf(&output_path)))
                    .detail("You are trying to compress multiple files.")
                    .detail(format!("The compression format '{}' cannot receive multiple files.", &formats[0]))
                    .detail("The only supported formats that archive files into an archive are .tar and .zip.")
                    .hint(format!("Try inserting '.tar' or '.zip' before '{}'.", &formats[0]))
                    .hint(format!("From: {}", output_path))
                    .hint(format!("To:   {}", suggested_output_path));

                return Err(error.into());
            }

            if let Some(format) = formats.iter().skip(1).find(|format| format.is_archive()) {
                let error = FinalError::with_title(format!("Cannot compress to '{}'.", to_utf(&output_path)))
                    .detail(format!("Found the format '{}' in an incorrect position.", format))
                    .detail(format!("'{}' can only be used at the start of the file extension.", format))
                    .hint(format!("If you wish to compress multiple files, start the extension with '{}'.", format))
                    .hint(format!("Otherwise, remove the last '{}' from '{}'.", format, to_utf(&output_path)));

                return Err(error.into());
            }

            if output_path.exists() && !utils::user_wants_to_overwrite(&output_path, question_policy)? {
                // User does not want to overwrite this file, skip and return without any errors
                return Ok(());
            }

            let output_file = fs::File::create(&output_path)?;

            if !represents_several_files(&files) {
                // It's possible the file is already partially compressed so we don't want to compress it again
                // `ouch compress file.tar.gz file.tar.gz.xz` should produce `file.tar.gz.xz` and not `file.tar.gz.tar.gz.xz`
                let input_extensions = extension::extensions_from_path(&files[0]);

                // We calculate the formats that are left if we filter out a sublist at the start of what we have that's the same as the input formats
                let mut new_formats = Vec::with_capacity(formats.len());
                for (inp_ext, out_ext) in input_extensions.iter().zip(&formats) {
                    if inp_ext.compression_formats == out_ext.compression_formats {
                        new_formats.push(out_ext.clone());
                    } else if inp_ext
                        .compression_formats
                        .iter()
                        .zip(out_ext.compression_formats.iter())
                        .all(|(inp, out)| inp == out)
                    {
                        let new_ext = Extension::new(
                            &out_ext.compression_formats[..inp_ext.compression_formats.len()],
                            &out_ext.display_text,
                        );
                        new_formats.push(new_ext);
                        break;
                    }
                }
                // If the input is a sublist at the start of `formats` then remove the extensions
                // Note: If input_extensions is empty then it will make `formats` empty too, which we don't want
                if !input_extensions.is_empty() && new_formats != formats {
                    // Safety:
                    //   We checked above that input_extensions isn't empty, so files[0] has an extension.
                    //
                    //   Path::extension says: "if there is no file_name, then there is no extension".
                    //   Contrapositive statement: "if there is extension, then there is file_name".
                    info!(
                        accessible, // important information
                        "Partial compression detected. Compressing {} into {}",
                        to_utf(files[0].as_path().file_name().unwrap()),
                        to_utf(&output_path)
                    );
                    formats = new_formats;
                }
            }
            let compress_result = compress_files(files, formats, output_file);

            // If any error occurred, delete incomplete file
            if compress_result.is_err() {
                // Print an extra alert message pointing out that we left a possibly
                // CORRUPTED FILE at `output_path`
                if let Err(err) = fs::remove_file(&output_path) {
                    eprintln!("{red}FATAL ERROR:\n", red = *colors::RED);
                    eprintln!("  Please manually delete '{}'.", to_utf(&output_path));
                    eprintln!("  Compression failed and we could not delete '{}'.", to_utf(&output_path),);
                    eprintln!("  Error:{reset} {}{red}.{reset}\n", err, reset = *colors::RESET, red = *colors::RED);
                }
            } else {
	            // this is only printed once, so it doesn't result in much text. On the other hand,
	            // having a final status message is important especially in an accessibility context
	            // as screen readers may not read a commands exit code, making it hard to reason
	            // about whether the command succeeded without such a message
                info!(accessible, "Successfully compressed '{}'.", to_utf(output_path));
            }

            compress_result?;
        }
        Subcommand::Decompress { files, output_dir } => {
            let mut output_paths = vec![];
            let mut formats = vec![];

            for path in files.iter() {
                let (file_output_path, file_formats) = extension::separate_known_extensions_from_name(path);
                output_paths.push(file_output_path);
                formats.push(file_formats);
            }

            if let ControlFlow::Break(_) = check_mime_type(&files, &mut formats, question_policy)? {
                return Ok(());
            }

            let files_missing_format: Vec<PathBuf> = files
                .iter()
                .zip(&formats)
                .filter(|(_, formats)| formats.is_empty())
                .map(|(input_path, _)| PathBuf::from(input_path))
                .collect();

            if !files_missing_format.is_empty() {
                let error = FinalError::with_title("Cannot decompress files without extensions")
                    .detail(format!(
                        "Files without supported extensions: {}",
                        concatenate_os_str_list(&files_missing_format)
                    ))
                    .detail("Decompression formats are detected automatically by the file extension")
                    .hint("Provide a file with a supported extension:")
                    .hint("  ouch decompress example.tar.gz")
                    .hint("")
                    .hint("Or overwrite this option with the '--format' flag:")
                    .hint(format!("  ouch decompress {} --format tar.gz", to_utf(&files_missing_format[0])));

                return Err(error.into());
            }

            // The directory that will contain the output files
            // We default to the current directory if the user didn't specify an output directory with --dir
            let output_dir = if let Some(dir) = output_dir {
                if !utils::clear_path(&dir, question_policy)? {
                    // User doesn't want to overwrite
                    return Ok(());
                }
                utils::create_dir_if_non_existent(&dir)?;
                dir
            } else {
                PathBuf::from(".")
            };

            for ((input_path, formats), file_name) in files.iter().zip(formats).zip(output_paths) {
                let output_file_path = output_dir.join(file_name); // Path used by single file format archives
                decompress_file(input_path, formats, &output_dir, output_file_path, question_policy)?;
            }
        }
        Subcommand::List { archives: files, tree } => {
            let mut formats = vec![];

            for path in files.iter() {
                let (_, file_formats) = extension::separate_known_extensions_from_name(path);
                formats.push(file_formats);
            }

            if let ControlFlow::Break(_) = check_mime_type(&files, &mut formats, question_policy)? {
                return Ok(());
            }

            let not_archives: Vec<PathBuf> = files
                .iter()
                .zip(&formats)
                .filter(|(_, formats)| !formats.get(0).map(Extension::is_archive).unwrap_or(false))
                .map(|(path, _)| path.clone())
                .collect();

            if !not_archives.is_empty() {
                let error = FinalError::with_title("Cannot list archive contents")
                    .detail("Only archives can have their contents listed")
                    .detail(format!("Files are not archives: {}", concatenate_os_str_list(&not_archives)));

                return Err(error.into());
            }

            let list_options = ListOptions { tree };

            for (i, (archive_path, formats)) in files.iter().zip(formats).enumerate() {
                if i > 0 {
                    println!();
                }
                let formats = formats.iter().flat_map(Extension::iter).map(Clone::clone).collect();
                list_archive_contents(archive_path, formats, list_options)?;
            }
        }
    }
    Ok(())
}

// Compress files into an `output_file`
//
// files are the list of paths to be compressed: ["dir/file1.txt", "dir/file2.txt"]
// formats contains each format necessary for compression, example: [Tar, Gz] (in compression order)
// output_file is the resulting compressed file name, example: "compressed.tar.gz"
fn compress_files(files: Vec<PathBuf>, formats: Vec<Extension>, output_file: fs::File) -> crate::Result<()> {
    let file_writer = BufWriter::with_capacity(BUFFER_CAPACITY, output_file);

    let mut writer: Box<dyn Write> = Box::new(file_writer);

    // Grab previous encoder and wrap it inside of a new one
    let chain_writer_encoder = |format: &CompressionFormat, encoder: Box<dyn Write>| -> crate::Result<Box<dyn Write>> {
        let encoder: Box<dyn Write> = match format {
            Gzip => Box::new(flate2::write::GzEncoder::new(encoder, Default::default())),
            Bzip => Box::new(bzip2::write::BzEncoder::new(encoder, Default::default())),
            Lz4 => Box::new(lzzzz::lz4f::WriteCompressor::new(encoder, Default::default())?),
            Lzma => Box::new(xz2::write::XzEncoder::new(encoder, 6)),
            Zstd => {
                let zstd_encoder = zstd::stream::write::Encoder::new(encoder, Default::default());
                // Safety:
                //     Encoder::new() can only fail if `level` is invalid, but Default::default()
                //     is guaranteed to be valid
                Box::new(zstd_encoder.unwrap().auto_finish())
            }
            Tar | Zip => unreachable!(),
        };
        Ok(encoder)
    };

    for format in formats.iter().flat_map(Extension::iter).skip(1).collect::<Vec<_>>().iter().rev() {
        writer = chain_writer_encoder(format, writer)?;
    }

    match formats[0].compression_formats[0] {
        Gzip | Bzip | Lz4 | Lzma | Zstd => {
            writer = chain_writer_encoder(&formats[0].compression_formats[0], writer)?;
            let mut reader = fs::File::open(&files[0]).unwrap();
            io::copy(&mut reader, &mut writer)?;
        }
        Tar => {
            let mut writer = archive::tar::build_archive_from_paths(&files, writer)?;
            writer.flush()?;
        }
        Zip => {
            eprintln!("{yellow}Warning:{reset}", yellow = *colors::YELLOW, reset = *colors::RESET);
            eprintln!("\tCompressing .zip entirely in memory.");
            eprintln!("\tIf the file is too big, your PC might freeze!");
            eprintln!(
                "\tThis is a limitation for formats like '{}'.",
                formats.iter().map(|format| format.to_string()).collect::<String>()
            );
            eprintln!("\tThe design of .zip makes it impossible to compress via stream.");

            let mut vec_buffer = io::Cursor::new(vec![]);
            archive::zip::build_archive_from_paths(&files, &mut vec_buffer)?;
            let vec_buffer = vec_buffer.into_inner();
            io::copy(&mut vec_buffer.as_slice(), &mut writer)?;
        }
    }

    Ok(())
}

// Decompress a file
//
// File at input_file_path is opened for reading, example: "archive.tar.gz"
// formats contains each format necessary for decompression, example: [Gz, Tar] (in decompression order)
// output_dir it's where the file will be decompressed to, this function assumes that the directory exists
// output_file_path is only used when extracting single file formats, not archive formats like .tar or .zip
fn decompress_file(
    input_file_path: &Path,
    formats: Vec<Extension>,
    output_dir: &Path,
    output_file_path: PathBuf,
    question_policy: QuestionPolicy,
) -> crate::Result<()> {
    assert!(output_dir.exists());
    let reader = fs::File::open(&input_file_path)?;
    // Zip archives are special, because they require io::Seek, so it requires it's logic separated
    // from decoder chaining.
    //
    // This is the only case where we can read and unpack it directly, without having to do
    // in-memory decompression/copying first.
    //
    // Any other Zip decompression done can take up the whole RAM and freeze ouch.
    if formats.len() == 1 && *formats[0].compression_formats == [Zip] {
        let zip_archive = zip::ZipArchive::new(reader)?;
<<<<<<< HEAD
        let files = if let ControlFlow::Continue(files) = smart_unpack(
            Box::new(move |output_dir| crate::archive::zip::unpack_archive(zip_archive, output_dir, question_policy)),
            output_dir,
            &output_file_path,
            question_policy,
        )? {
            files
        } else {
            return Ok(());
        };
        info!("Successfully decompressed archive in {}.", nice_directory_display(output_dir));
        info!("Files unpacked: {}", files.len());
=======
        let _files = crate::archive::zip::unpack_archive(zip_archive, output_dir, question_policy)?;
        // this is only printed once, so it doesn't result in much text. On the other hand,
        // having a final status message is important especially in an accessibility context
        // as screen readers may not read a commands exit code, making it hard to reason
        // about whether the command succeeded without such a message
        info!(accessible, "Successfully decompressed archive in {}.", nice_directory_display(output_dir));
>>>>>>> 437b0c42
        return Ok(());
    }

    // Will be used in decoder chaining
    let reader = BufReader::with_capacity(BUFFER_CAPACITY, reader);
    let mut reader: Box<dyn Read> = Box::new(reader);

    // Grab previous decoder and wrap it inside of a new one
    let chain_reader_decoder = |format: &CompressionFormat, decoder: Box<dyn Read>| -> crate::Result<Box<dyn Read>> {
        let decoder: Box<dyn Read> = match format {
            Gzip => Box::new(flate2::read::GzDecoder::new(decoder)),
            Bzip => Box::new(bzip2::read::BzDecoder::new(decoder)),
            Lz4 => Box::new(lzzzz::lz4f::ReadDecompressor::new(decoder)?),
            Lzma => Box::new(xz2::read::XzDecoder::new(decoder)),
            Zstd => Box::new(zstd::stream::Decoder::new(decoder)?),
            Tar | Zip => unreachable!(),
        };
        Ok(decoder)
    };

    for format in formats.iter().flat_map(Extension::iter).skip(1).collect::<Vec<_>>().iter().rev() {
        reader = chain_reader_decoder(format, reader)?;
    }

    let files_unpacked;
    match formats[0].compression_formats[0] {
        Gzip | Bzip | Lz4 | Lzma | Zstd => {
            reader = chain_reader_decoder(&formats[0].compression_formats[0], reader)?;

            let writer = utils::create_or_ask_overwrite(&output_file_path, question_policy)?;
            if writer.is_none() {
                // Means that the user doesn't want to overwrite
                return Ok(());
            }
            let mut writer = writer.unwrap();

            io::copy(&mut reader, &mut writer)?;
            files_unpacked = vec![output_file_path];
        }
        Tar => {
            files_unpacked = if let ControlFlow::Continue(files) = smart_unpack(
                Box::new(move |output_dir| crate::archive::tar::unpack_archive(reader, output_dir, question_policy)),
                output_dir,
                &output_file_path,
                question_policy,
            )? {
                files
            } else {
                return Ok(());
            };
        }
        Zip => {
            eprintln!("Compressing first into .zip.");
            eprintln!("Warning: .zip archives with extra extensions have a downside.");
            eprintln!(
                "The only way is loading everything into the RAM while compressing, and then write everything down."
            );
            eprintln!("this means that by compressing .zip with extra compression formats, you can run out of RAM if the file is too large!");

            let mut vec = vec![];
            io::copy(&mut reader, &mut vec)?;
            let zip_archive = zip::ZipArchive::new(io::Cursor::new(vec))?;

            files_unpacked = if let ControlFlow::Continue(files) = smart_unpack(
                Box::new(move |output_dir| {
                    crate::archive::zip::unpack_archive(zip_archive, output_dir, question_policy)
                }),
                output_dir,
                &output_file_path,
                question_policy,
            )? {
                files
            } else {
                return Ok(());
            };
        }
    }

    // this is only printed once, so it doesn't result in much text. On the other hand,
    // having a final status message is important especially in an accessibility context
    // as screen readers may not read a commands exit code, making it hard to reason
    // about whether the command succeeded without such a message
    info!(accessible, "Successfully decompressed archive in {}.", nice_directory_display(output_dir));
    info!(accessible, "Files unpacked: {}", files_unpacked.len());

    Ok(())
}

// File at input_file_path is opened for reading, example: "archive.tar.gz"
// formats contains each format necessary for decompression, example: [Gz, Tar] (in decompression order)
fn list_archive_contents(
    archive_path: &Path,
    formats: Vec<CompressionFormat>,
    list_options: ListOptions,
) -> crate::Result<()> {
    let reader = fs::File::open(&archive_path)?;

    // Zip archives are special, because they require io::Seek, so it requires it's logic separated
    // from decoder chaining.
    //
    // This is the only case where we can read and unpack it directly, without having to do
    // in-memory decompression/copying first.
    //
    // Any other Zip decompression done can take up the whole RAM and freeze ouch.
    if let [Zip] = *formats.as_slice() {
        let zip_archive = zip::ZipArchive::new(reader)?;
        let files = crate::archive::zip::list_archive(zip_archive)?;
        list::list_files(archive_path, files, list_options);
        return Ok(());
    }

    // Will be used in decoder chaining
    let reader = BufReader::with_capacity(BUFFER_CAPACITY, reader);
    let mut reader: Box<dyn Read> = Box::new(reader);

    // Grab previous decoder and wrap it inside of a new one
    let chain_reader_decoder = |format: &CompressionFormat, decoder: Box<dyn Read>| -> crate::Result<Box<dyn Read>> {
        let decoder: Box<dyn Read> = match format {
            Gzip => Box::new(flate2::read::GzDecoder::new(decoder)),
            Bzip => Box::new(bzip2::read::BzDecoder::new(decoder)),
            Lz4 => Box::new(lzzzz::lz4f::ReadDecompressor::new(decoder)?),
            Lzma => Box::new(xz2::read::XzDecoder::new(decoder)),
            Zstd => Box::new(zstd::stream::Decoder::new(decoder)?),
            Tar | Zip => unreachable!(),
        };
        Ok(decoder)
    };

    for format in formats.iter().skip(1).rev() {
        reader = chain_reader_decoder(format, reader)?;
    }

    let files = match formats[0] {
        Tar => crate::archive::tar::list_archive(reader)?,
        Zip => {
            eprintln!("Listing files from zip archive.");
            eprintln!("Warning: .zip archives with extra extensions have a downside.");
            eprintln!("The only way is loading everything into the RAM while compressing, and then reading the archive contents.");
            eprintln!("this means that by compressing .zip with extra compression formats, you can run out of RAM if the file is too large!");

            let mut vec = vec![];
            io::copy(&mut reader, &mut vec)?;
            let zip_archive = zip::ZipArchive::new(io::Cursor::new(vec))?;

            crate::archive::zip::list_archive(zip_archive)?
        }
        Gzip | Bzip | Lz4 | Lzma | Zstd => {
            panic!("Not an archive! This should never happen, if it does, something is wrong with `CompressionFormat::is_archive()`. Please report this error!");
        }
    };
    list::list_files(archive_path, files, list_options);
    Ok(())
}

/// Unpacks an archive with some heuristics
/// - If the archive contains only one file, it will be extracted to the `output_dir`
/// - If the archive contains multiple files, it will be extracted to a subdirectory of the output_dir named after the archive (given by `output_file_path`)
/// Note: This functions assumes that `output_dir` exists
fn smart_unpack(
    unpack_fn: Box<dyn FnOnce(&Path) -> crate::Result<Vec<PathBuf>>>,
    output_dir: &Path,
    output_file_path: &Path,
    question_policy: QuestionPolicy,
) -> crate::Result<ControlFlow<(), Vec<PathBuf>>> {
    assert!(output_dir.exists());
    let temp_dir = tempfile::tempdir_in(output_dir)?;
    let temp_dir_path = temp_dir.path();
    info!("Created temporary directory {} to hold decompressed elements.", nice_directory_display(temp_dir_path));

    // unpack the files
    let files = unpack_fn(temp_dir_path)?;

    let root_contains_only_one_element = fs::read_dir(&temp_dir_path)?.count() == 1;
    if root_contains_only_one_element {
        // Only one file in the root directory, so we can just move it to the output directory
        let file = fs::read_dir(&temp_dir_path)?.next().expect("item exists")?;
        let file_path = file.path();
        let file_name =
            file_path.file_name().expect("Should be safe because paths in archives should not end with '..'");
        let correct_path = output_dir.join(file_name);
        // One case to handle tough is we need to check if a file with the same name already exists
        if !utils::clear_path(&correct_path, question_policy)? {
            return Ok(ControlFlow::Break(()));
        }
        fs::rename(&file_path, &correct_path)?;
        info!(
            "Successfully moved {} to {}.",
            nice_directory_display(&file_path),
            nice_directory_display(&correct_path)
        );
    } else {
        // Multiple files in the root directory, so:
        // Rename  the temporary directory to the archive name, which is output_file_path
        // One case to handle tough is we need to check if a file with the same name already exists
        if !utils::clear_path(output_file_path, question_policy)? {
            return Ok(ControlFlow::Break(()));
        }
        fs::rename(&temp_dir_path, &output_file_path)?;
        info!(
            "Successfully moved {} to {}.",
            nice_directory_display(&temp_dir_path),
            nice_directory_display(&output_file_path)
        );
    }
    Ok(ControlFlow::Continue(files))
}

fn check_mime_type(
    files: &[PathBuf],
    formats: &mut Vec<Vec<Extension>>,
    question_policy: QuestionPolicy,
) -> crate::Result<ControlFlow<()>> {
    for (path, format) in files.iter().zip(formats.iter_mut()) {
        if format.is_empty() {
            // File with no extension
            // Try to detect it automatically and prompt the user about it
            if let Some(detected_format) = try_infer_extension(path) {
	            // Infering the file extension can have unpredicted consequences (e.g. the user just
	            // mistyped, ...) which we should always inform the user about.
                info!(accessible, "Detected file: `{}` extension as `{}`", path.display(), detected_format);
                if user_wants_to_continue_decompressing(path, question_policy)? {
                    format.push(detected_format);
                } else {
                    return Ok(ControlFlow::Break(()));
                }
            }
        } else if let Some(detected_format) = try_infer_extension(path) {
            // File ending with extension
            // Try to detect the extension and warn the user if it differs from the written one
            let outer_ext = format.iter().next_back().unwrap();
            if outer_ext != &detected_format {
                warning!(
                    "The file extension: `{}` differ from the detected extension: `{}`",
                    outer_ext,
                    detected_format
                );
                if !user_wants_to_continue_decompressing(path, question_policy)? {
                    return Ok(ControlFlow::Break(()));
                }
            }
        } else {
            // NOTE: If this actually produces no false positives, we can upgrade it in the future
            // to a warning and ask the user if he wants to continue decompressing.
            info!(accessible, "Could not detect the extension of `{}`", path.display());
        }
    }
    Ok(ControlFlow::Continue(()))
}

fn clean_input_files_if_needed(files: &mut Vec<PathBuf>, output_path: &Path) {
    let mut idx = 0;
    while idx < files.len() {
        if files[idx] == output_path {
            warning!("The output file and the input file are the same: `{}`, skipping...", output_path.display());
            files.remove(idx);
        } else {
            idx += 1;
        }
    }
}<|MERGE_RESOLUTION|>--- conflicted
+++ resolved
@@ -169,10 +169,10 @@
                     eprintln!("  Error:{reset} {}{red}.{reset}\n", err, reset = *colors::RESET, red = *colors::RED);
                 }
             } else {
-	            // this is only printed once, so it doesn't result in much text. On the other hand,
-	            // having a final status message is important especially in an accessibility context
-	            // as screen readers may not read a commands exit code, making it hard to reason
-	            // about whether the command succeeded without such a message
+                // this is only printed once, so it doesn't result in much text. On the other hand,
+                // having a final status message is important especially in an accessibility context
+                // as screen readers may not read a commands exit code, making it hard to reason
+                // about whether the command succeeded without such a message
                 info!(accessible, "Successfully compressed '{}'.", to_utf(output_path));
             }
 
@@ -361,7 +361,6 @@
     // Any other Zip decompression done can take up the whole RAM and freeze ouch.
     if formats.len() == 1 && *formats[0].compression_formats == [Zip] {
         let zip_archive = zip::ZipArchive::new(reader)?;
-<<<<<<< HEAD
         let files = if let ControlFlow::Continue(files) = smart_unpack(
             Box::new(move |output_dir| crate::archive::zip::unpack_archive(zip_archive, output_dir, question_policy)),
             output_dir,
@@ -372,16 +371,18 @@
         } else {
             return Ok(());
         };
-        info!("Successfully decompressed archive in {}.", nice_directory_display(output_dir));
-        info!("Files unpacked: {}", files.len());
-=======
-        let _files = crate::archive::zip::unpack_archive(zip_archive, output_dir, question_policy)?;
+
         // this is only printed once, so it doesn't result in much text. On the other hand,
         // having a final status message is important especially in an accessibility context
         // as screen readers may not read a commands exit code, making it hard to reason
         // about whether the command succeeded without such a message
-        info!(accessible, "Successfully decompressed archive in {}.", nice_directory_display(output_dir));
->>>>>>> 437b0c42
+        info!(
+            accessible,
+            "Successfully decompressed archive in {} ({} files).",
+            nice_directory_display(output_dir),
+            files.len()
+        );
+
         return Ok(());
     }
 
@@ -549,7 +550,11 @@
     assert!(output_dir.exists());
     let temp_dir = tempfile::tempdir_in(output_dir)?;
     let temp_dir_path = temp_dir.path();
-    info!("Created temporary directory {} to hold decompressed elements.", nice_directory_display(temp_dir_path));
+    info!(
+        accessible,
+        "Created temporary directory {} to hold decompressed elements.",
+        nice_directory_display(temp_dir_path)
+    );
 
     // unpack the files
     let files = unpack_fn(temp_dir_path)?;
@@ -568,6 +573,7 @@
         }
         fs::rename(&file_path, &correct_path)?;
         info!(
+            accessible,
             "Successfully moved {} to {}.",
             nice_directory_display(&file_path),
             nice_directory_display(&correct_path)
@@ -581,6 +587,7 @@
         }
         fs::rename(&temp_dir_path, &output_file_path)?;
         info!(
+            accessible,
             "Successfully moved {} to {}.",
             nice_directory_display(&temp_dir_path),
             nice_directory_display(&output_file_path)
@@ -599,8 +606,8 @@
             // File with no extension
             // Try to detect it automatically and prompt the user about it
             if let Some(detected_format) = try_infer_extension(path) {
-	            // Infering the file extension can have unpredicted consequences (e.g. the user just
-	            // mistyped, ...) which we should always inform the user about.
+                // Infering the file extension can have unpredicted consequences (e.g. the user just
+                // mistyped, ...) which we should always inform the user about.
                 info!(accessible, "Detected file: `{}` extension as `{}`", path.display(), detected_format);
                 if user_wants_to_continue_decompressing(path, question_policy)? {
                     format.push(detected_format);
