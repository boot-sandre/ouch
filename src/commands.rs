//! Core of the crate, where the `compress_files` and `decompress_file` functions are implemented
//!
//! Also, where correctly call functions based on the detected `Command`.

use std::{
    io::{self, BufReader, BufWriter, Read, Write},
    path::{Path, PathBuf},
};

use fs_err as fs;
use utils::colors;

use crate::{
    archive,
    error::FinalError,
    extension::{
        self,
        CompressionFormat::{self, *},
        Extension,
    },
    info,
<<<<<<< HEAD
    utils::{self, concatenate_list_of_os_str, dir_is_empty, nice_directory_display, to_utf},
    Opts, QuestionPolicy, Subcommand,
=======
    list::{self, ListOptions},
    utils::{self, dir_is_empty, nice_directory_display, to_utf},
    Error, Opts, QuestionPolicy, Subcommand,
>>>>>>> 85276167
};

// Used in BufReader and BufWriter to perform less syscalls
const BUFFER_CAPACITY: usize = 1024 * 64;

fn represents_several_files(files: &[PathBuf]) -> bool {
    let is_non_empty_dir = |path: &PathBuf| {
        let is_non_empty = || !dir_is_empty(path);

        path.is_dir().then(is_non_empty).unwrap_or_default()
    };

    files.iter().any(is_non_empty_dir) || files.len() > 1
}

/// Entrypoint of ouch, receives cli options and matches Subcommand to decide what to do
pub fn run(args: Opts, question_policy: QuestionPolicy) -> crate::Result<()> {
    match args.cmd {
        Subcommand::Compress { files, output: output_path } => {
            // Formats from path extension, like "file.tar.gz.xz" -> vec![Tar, Gzip, Lzma]
            let mut formats = extension::extensions_from_path(&output_path);

            if formats.is_empty() {
                let error = FinalError::with_title(format!("Cannot compress to '{}'.", to_utf(&output_path)))
                    .detail("You shall supply the compression format")
                    .hint("Try adding supported extensions (see --help):")
                    .hint(format!("  ouch compress <FILES>... {}.tar.gz", to_utf(&output_path)))
                    .hint(format!("  ouch compress <FILES>... {}.zip", to_utf(&output_path)))
                    .hint("")
                    .hint("Alternatively, you can overwrite this option by using the '--format' flag:")
                    .hint(format!("  ouch compress <FILES>... {} --format tar.gz", to_utf(&output_path)));

                return Err(error.into());
            }

            if !formats.get(0).map(Extension::is_archive).unwrap_or(false) && represents_several_files(&files) {
                // This piece of code creates a suggestion for compressing multiple files
                // It says:
                // Change from file.bz.xz
                // To          file.tar.bz.xz
                let extensions_text: String = formats.iter().map(|format| format.to_string()).collect();

                let output_path = to_utf(output_path);

                // Breaks if Lzma is .lz or .lzma and not .xz
                // Or if Bzip is .bz2 and not .bz
                let extensions_start_position = output_path.rfind(&extensions_text).unwrap();
                let pos = extensions_start_position;
                let empty_range = pos..pos;
                let mut suggested_output_path = output_path.clone();
                suggested_output_path.replace_range(empty_range, ".tar");

                let error = FinalError::with_title(format!("Cannot compress to '{}'.", to_utf(&output_path)))
                    .detail("You are trying to compress multiple files.")
                    .detail(format!("The compression format '{}' cannot receive multiple files.", &formats[0]))
                    .detail("The only supported formats that archive files into an archive are .tar and .zip.")
                    .hint(format!("Try inserting '.tar' or '.zip' before '{}'.", &formats[0]))
                    .hint(format!("From: {}", output_path))
                    .hint(format!("To:   {}", suggested_output_path));

                return Err(error.into());
            }

            if let Some(format) = formats.iter().skip(1).find(|format| format.is_archive()) {
                let error = FinalError::with_title(format!("Cannot compress to '{}'.", to_utf(&output_path)))
                    .detail(format!("Found the format '{}' in an incorrect position.", format))
                    .detail(format!("'{}' can only be used at the start of the file extension.", format))
                    .hint(format!("If you wish to compress multiple files, start the extension with '{}'.", format))
                    .hint(format!("Otherwise, remove the last '{}' from '{}'.", format, to_utf(&output_path)));

                return Err(error.into());
            }

            if output_path.exists() && !utils::user_wants_to_overwrite(&output_path, question_policy)? {
                // User does not want to overwrite this file, skip and return without any errors
                return Ok(());
            }

            let output_file = fs::File::create(&output_path)?;

            if !represents_several_files(&files) {
                // It's possible the file is already partially compressed so we don't want to compress it again
                // `ouch compress file.tar.gz file.tar.gz.xz` should produce `file.tar.gz.xz` and not `file.tar.gz.tar.gz.xz`
                let input_extensions = extension::extensions_from_path(&files[0]);

                // We calculate the formats that are left if we filter out a sublist at the start of what we have that's the same as the input formats
                let mut new_formats = Vec::with_capacity(formats.len());
                for (inp_ext, out_ext) in input_extensions.iter().zip(&formats) {
                    if inp_ext.compression_formats == out_ext.compression_formats {
                        new_formats.push(out_ext.clone());
                    } else if inp_ext
                        .compression_formats
                        .iter()
                        .zip(&out_ext.compression_formats)
                        .all(|(inp, out)| inp == out)
                    {
                        let new_ext = Extension::new(
                            &out_ext.compression_formats[..inp_ext.compression_formats.len()],
                            &out_ext.display_text,
                        );
                        new_formats.push(new_ext);
                        break;
                    }
                }
                // If the input is a sublist at the start of `formats` then remove the extensions
                // Note: If input_extensions is empty then it will make `formats` empty too, which we don't want
                if !input_extensions.is_empty() && new_formats != formats {
                    // Safety:
                    //   We checked above that input_extensions isn't empty, so files[0] has a extension.
                    //
                    //   Path::extension says: "if there is no file_name, then there is no extension".
                    //   Using DeMorgan's law: "if there is    extension, then there is    file_name".
                    info!(
                        "Partial compression detected. Compressing {} into {}",
                        to_utf(files[0].as_path().file_name().unwrap()),
                        to_utf(&output_path)
                    );
                    formats = new_formats;
                }
            }
            let compress_result = compress_files(files, formats, output_file);

            // If any error occurred, delete incomplete file
            if compress_result.is_err() {
                // Print an extra alert message pointing out that we left a possibly
                // CORRUPTED FILE at `output_path`
                if let Err(err) = fs::remove_file(&output_path) {
                    eprintln!("{red}FATAL ERROR:\n", red = *colors::RED);
                    eprintln!("  Please manually delete '{}'.", to_utf(&output_path));
                    eprintln!("  Compression failed and we could not delete '{}'.", to_utf(&output_path),);
                    eprintln!("  Error:{reset} {}{red}.{reset}\n", err, reset = *colors::RESET, red = *colors::RED);
                }
            } else {
                info!("Successfully compressed '{}'.", to_utf(output_path));
            }

            compress_result?;
        }
        Subcommand::Decompress { files, output_dir } => {
            let mut output_paths = vec![];
            let mut formats = vec![];

            for path in files.iter() {
                let (file_output_path, file_formats) = extension::separate_known_extensions_from_name(path);
                output_paths.push(file_output_path);
                formats.push(file_formats);
            }

            let files_missing_format: Vec<PathBuf> = files
                .iter()
                .zip(&formats)
                .filter(|(_, formats)| formats.is_empty())
                .map(|(input_path, _)| PathBuf::from(input_path))
                .collect();

            if !files_missing_format.is_empty() {
                let error = FinalError::with_title("Cannot decompress files without extensions")
                    .detail(format!(
                        "Files without supported extensions: {}",
                        concatenate_list_of_os_str(&files_missing_format)
                    ))
                    .detail("Decompression formats are detected automatically by the file extension")
                    .hint("Provide a file with a supported extension:")
                    .hint("  ouch decompress example.tar.gz")
                    .hint("")
                    .hint("Or overwrite this option with the '--format' flag:")
                    .hint(format!("  ouch decompress {} --format tar.gz", to_utf(&files_missing_format[0])));

                return Err(error.into());
            }

            // From Option<PathBuf> to Option<&Path>
            let output_dir = output_dir.as_ref().map(|path| path.as_ref());

            for ((input_path, formats), file_name) in files.iter().zip(formats).zip(output_paths) {
                decompress_file(input_path, formats, output_dir, file_name, question_policy)?;
            }
        }
        Subcommand::List { archives: files, tree } => {
            let mut formats = vec![];

            for path in files.iter() {
                let (_, file_formats) = extension::separate_known_extensions_from_name(path);
                formats.push(file_formats);
            }

            let not_archives: Vec<PathBuf> = files
                .iter()
                .zip(&formats)
                .filter(|(_, formats)| formats.is_empty() || !formats[0].is_archive_format())
                .map(|(path, _)| path.clone())
                .collect();

            // Error
            if !not_archives.is_empty() {
                eprintln!("Some file you asked ouch to list the contents of is not an archive.");
                for file in &not_archives {
                    eprintln!("Could not list {}.", to_utf(file));
                }
                todo!(
                    "Dev note: add this error variant and pass the Vec to it, all the files \
                     lacking extension shall be shown: {:#?}.",
                    not_archives
                );
            }

            let list_options = ListOptions { tree };

            for (i, (archive_path, formats)) in files.iter().zip(formats).enumerate() {
                if i > 0 {
                    println!();
                }
                list_archive_contents(archive_path, formats, list_options)?;
            }
        }
    }
    Ok(())
}

// Compress files into an `output_file`
//
// files are the list of paths to be compressed: ["dir/file1.txt", "dir/file2.txt"]
// formats contains each format necessary for compression, example: [Tar, Gz] (in compression order)
// output_file is the resulting compressed file name, example: "compressed.tar.gz"
fn compress_files(files: Vec<PathBuf>, formats: Vec<Extension>, output_file: fs::File) -> crate::Result<()> {
    let file_writer = BufWriter::with_capacity(BUFFER_CAPACITY, output_file);

    let mut writer: Box<dyn Write> = Box::new(file_writer);

    // Grab previous encoder and wrap it inside of a new one
    let chain_writer_encoder = |format: &CompressionFormat, encoder: Box<dyn Write>| {
        let encoder: Box<dyn Write> = match format {
            Gzip => Box::new(flate2::write::GzEncoder::new(encoder, Default::default())),
            Bzip => Box::new(bzip2::write::BzEncoder::new(encoder, Default::default())),
            Lzma => Box::new(xz2::write::XzEncoder::new(encoder, 6)),
            Zstd => {
                let zstd_encoder = zstd::stream::write::Encoder::new(encoder, Default::default());
                // Safety:
                //     Encoder::new() can only fail if `level` is invalid, but Default::default()
                //     is guaranteed to be valid
                Box::new(zstd_encoder.unwrap().auto_finish())
            }
            _ => unreachable!(),
        };
        encoder
    };

    for format in formats.iter().flat_map(Extension::iter).skip(1).collect::<Vec<_>>().iter().rev() {
        writer = chain_writer_encoder(format, writer);
    }

    match formats[0].compression_formats[0] {
        Gzip | Bzip | Lzma | Zstd => {
            writer = chain_writer_encoder(&formats[0].compression_formats[0], writer);
            let mut reader = fs::File::open(&files[0]).unwrap();
            io::copy(&mut reader, &mut writer)?;
        }
        Tar => {
            let mut writer = archive::tar::build_archive_from_paths(&files, writer)?;
            writer.flush()?;
        }
        Zip => {
            eprintln!("{yellow}Warning:{reset}", yellow = *colors::YELLOW, reset = *colors::RESET);
            eprintln!("\tCompressing .zip entirely in memory.");
            eprintln!("\tIf the file is too big, your PC might freeze!");
            eprintln!(
                "\tThis is a limitation for formats like '{}'.",
                formats.iter().map(|format| format.to_string()).collect::<String>()
            );
            eprintln!("\tThe design of .zip makes it impossible to compress via stream.");

            let mut vec_buffer = io::Cursor::new(vec![]);
            archive::zip::build_archive_from_paths(&files, &mut vec_buffer)?;
            let vec_buffer = vec_buffer.into_inner();
            io::copy(&mut vec_buffer.as_slice(), &mut writer)?;
        }
    }

    Ok(())
}

// Decompress a file
//
// File at input_file_path is opened for reading, example: "archive.tar.gz"
// formats contains each format necessary for decompression, example: [Gz, Tar] (in decompression order)
// output_dir it's where the file will be decompressed to
// file_name is only used when extracting single file formats, no archive formats like .tar or .zip
fn decompress_file(
    input_file_path: &Path,
    formats: Vec<Extension>,
    output_dir: Option<&Path>,
    file_name: &Path,
    question_policy: QuestionPolicy,
) -> crate::Result<()> {
    // TODO: improve error message
    let reader = fs::File::open(&input_file_path)?;

    // Output path is used by single file formats
    let output_path =
        if let Some(output_dir) = output_dir { output_dir.join(file_name) } else { file_name.to_path_buf() };

    // Output folder is used by archive file formats (zip and tar)
    let output_dir = output_dir.unwrap_or_else(|| Path::new("."));

    // Zip archives are special, because they require io::Seek, so it requires it's logic separated
    // from decoder chaining.
    //
    // This is the only case where we can read and unpack it directly, without having to do
    // in-memory decompression/copying first.
    //
    // Any other Zip decompression done can take up the whole RAM and freeze ouch.
    if formats.len() == 1 && *formats[0].compression_formats.as_slice() == [Zip] {
        utils::create_dir_if_non_existent(output_dir)?;
        let zip_archive = zip::ZipArchive::new(reader)?;
        let _files = crate::archive::zip::unpack_archive(zip_archive, output_dir, question_policy)?;
        info!("Successfully decompressed archive in {}.", nice_directory_display(output_dir));
        return Ok(());
    }

    // Will be used in decoder chaining
    let reader = BufReader::with_capacity(BUFFER_CAPACITY, reader);
    let mut reader: Box<dyn Read> = Box::new(reader);

    // Grab previous decoder and wrap it inside of a new one
    let chain_reader_decoder = |format: &CompressionFormat, decoder: Box<dyn Read>| -> crate::Result<Box<dyn Read>> {
        let decoder: Box<dyn Read> = match format {
            Gzip => Box::new(flate2::read::GzDecoder::new(decoder)),
            Bzip => Box::new(bzip2::read::BzDecoder::new(decoder)),
            Lzma => Box::new(xz2::read::XzDecoder::new(decoder)),
            Zstd => Box::new(zstd::stream::Decoder::new(decoder)?),
            _ => unreachable!(),
        };
        Ok(decoder)
    };

    for format in formats.iter().flat_map(Extension::iter).skip(1).collect::<Vec<_>>().iter().rev() {
        reader = chain_reader_decoder(format, reader)?;
    }

    utils::create_dir_if_non_existent(output_dir)?;

    let files_unpacked;

    match formats[0].compression_formats[0] {
        Gzip | Bzip | Lzma | Zstd => {
            reader = chain_reader_decoder(&formats[0].compression_formats[0], reader)?;

            let writer = utils::create_or_ask_overwrite(&output_path, question_policy)?;
            if writer.is_none() {
                // Means that the user doesn't want to overwrite
                return Ok(());
            }
            let mut writer = writer.unwrap();

            io::copy(&mut reader, &mut writer)?;
            files_unpacked = vec![output_path];
        }
        Tar => {
            files_unpacked = crate::archive::tar::unpack_archive(reader, output_dir, question_policy)?;
        }
        Zip => {
            eprintln!("Compressing first into .zip.");
            eprintln!("Warning: .zip archives with extra extensions have a downside.");
            eprintln!(
                "The only way is loading everything into the RAM while compressing, and then write everything down."
            );
            eprintln!("this means that by compressing .zip with extra compression formats, you can run out of RAM if the file is too large!");

            let mut vec = vec![];
            io::copy(&mut reader, &mut vec)?;
            let zip_archive = zip::ZipArchive::new(io::Cursor::new(vec))?;

            files_unpacked = crate::archive::zip::unpack_archive(zip_archive, output_dir, question_policy)?;
        }
    }

    info!("Successfully decompressed archive in {}.", nice_directory_display(output_dir));
    info!("Files unpacked: {}", files_unpacked.len());

    Ok(())
}

// File at input_file_path is opened for reading, example: "archive.tar.gz"
// formats contains each format necessary for decompression, example: [Gz, Tar] (in decompression order)
fn list_archive_contents(
    archive_path: &Path,
    formats: Vec<CompressionFormat>,
    list_options: ListOptions,
) -> crate::Result<()> {
    // TODO: improve error message
    let reader = fs::File::open(&archive_path)?;

    // Zip archives are special, because they require io::Seek, so it requires it's logic separated
    // from decoder chaining.
    //
    // This is the only case where we can read and unpack it directly, without having to do
    // in-memory decompression/copying first.
    //
    // Any other Zip decompression done can take up the whole RAM and freeze ouch.
    if let [Zip] = *formats.as_slice() {
        let zip_archive = zip::ZipArchive::new(reader)?;
        let files = crate::archive::zip::list_archive(zip_archive)?;
        list::list_files(archive_path, files, list_options);
        return Ok(());
    }

    // Will be used in decoder chaining
    let reader = BufReader::with_capacity(BUFFER_CAPACITY, reader);
    let mut reader: Box<dyn Read> = Box::new(reader);

    // Grab previous decoder and wrap it inside of a new one
    let chain_reader_decoder = |format: &CompressionFormat, decoder: Box<dyn Read>| -> crate::Result<Box<dyn Read>> {
        let decoder: Box<dyn Read> = match format {
            Gzip => Box::new(flate2::read::GzDecoder::new(decoder)),
            Bzip => Box::new(bzip2::read::BzDecoder::new(decoder)),
            Lzma => Box::new(xz2::read::XzDecoder::new(decoder)),
            Zstd => Box::new(zstd::stream::Decoder::new(decoder)?),
            _ => unreachable!(),
        };
        Ok(decoder)
    };

    for format in formats.iter().skip(1).rev() {
        reader = chain_reader_decoder(format, reader)?;
    }

    let files = match formats[0] {
        Tar => crate::archive::tar::list_archive(reader)?,
        Tgz => {
            let reader = chain_reader_decoder(&Gzip, reader)?;
            crate::archive::tar::list_archive(reader)?
        }
        Tbz => {
            let reader = chain_reader_decoder(&Bzip, reader)?;
            crate::archive::tar::list_archive(reader)?
        }
        Tlzma => {
            let reader = chain_reader_decoder(&Lzma, reader)?;
            crate::archive::tar::list_archive(reader)?
        }
        Tzst => {
            let reader = chain_reader_decoder(&Zstd, reader)?;
            crate::archive::tar::list_archive(reader)?
        }
        Zip => {
            eprintln!("Listing files from zip archive.");
            eprintln!("Warning: .zip archives with extra extensions have a downside.");
            eprintln!("The only way is loading everything into the RAM while compressing, and then reading the archive contents.");
            eprintln!("this means that by compressing .zip with extra compression formats, you can run out of RAM if the file is too large!");

            let mut vec = vec![];
            io::copy(&mut reader, &mut vec)?;
            let zip_archive = zip::ZipArchive::new(io::Cursor::new(vec))?;

            crate::archive::zip::list_archive(zip_archive)?
        }
        Gzip | Bzip | Lzma | Zstd => {
            panic!("Not an archive! This should never happen, if it does, something is wrong with `CompressionFormat::is_archive()`. Please report this error!");
        }
    };
    list::list_files(archive_path, files, list_options);
    Ok(())
}<|MERGE_RESOLUTION|>--- conflicted
+++ resolved
@@ -19,15 +19,23 @@
         Extension,
     },
     info,
-<<<<<<< HEAD
+    list::{self, ListOptions},
     utils::{self, concatenate_list_of_os_str, dir_is_empty, nice_directory_display, to_utf},
     Opts, QuestionPolicy, Subcommand,
-=======
-    list::{self, ListOptions},
-    utils::{self, dir_is_empty, nice_directory_display, to_utf},
-    Error, Opts, QuestionPolicy, Subcommand,
->>>>>>> 85276167
 };
+
+// use crate::{
+//     archive,
+//     error::FinalError,
+//     extension::{
+//         self,
+//         CompressionFormat::{self, *},
+//         Extension,
+//     },
+//     info,
+//     utils::{self, concatenate_list_of_os_str, dir_is_empty, nice_directory_display, to_utf},
+//     Opts, QuestionPolicy, Subcommand,
+// };
 
 // Used in BufReader and BufWriter to perform less syscalls
 const BUFFER_CAPACITY: usize = 1024 * 64;
@@ -216,7 +224,7 @@
             let not_archives: Vec<PathBuf> = files
                 .iter()
                 .zip(&formats)
-                .filter(|(_, formats)| formats.is_empty() || !formats[0].is_archive_format())
+                .filter(|(_, formats)| !formats.get(0).map(Extension::is_archive).unwrap_or(false))
                 .map(|(path, _)| path.clone())
                 .collect();
 
@@ -239,6 +247,7 @@
                 if i > 0 {
                     println!();
                 }
+                let formats = formats.iter().flat_map(Extension::iter).map(Clone::clone).collect();
                 list_archive_contents(archive_path, formats, list_options)?;
             }
         }
@@ -455,22 +464,6 @@
 
     let files = match formats[0] {
         Tar => crate::archive::tar::list_archive(reader)?,
-        Tgz => {
-            let reader = chain_reader_decoder(&Gzip, reader)?;
-            crate::archive::tar::list_archive(reader)?
-        }
-        Tbz => {
-            let reader = chain_reader_decoder(&Bzip, reader)?;
-            crate::archive::tar::list_archive(reader)?
-        }
-        Tlzma => {
-            let reader = chain_reader_decoder(&Lzma, reader)?;
-            crate::archive::tar::list_archive(reader)?
-        }
-        Tzst => {
-            let reader = chain_reader_decoder(&Zstd, reader)?;
-            crate::archive::tar::list_archive(reader)?
-        }
         Zip => {
             eprintln!("Listing files from zip archive.");
             eprintln!("Warning: .zip archives with extra extensions have a downside.");
