//! Contains Zip-specific building and unpacking functions

use std::{
    env, fs,
    io::{self, prelude::*},
    path::{Path, PathBuf},
};

use walkdir::WalkDir;
use zip::{self, read::ZipFile, ZipArchive};

use crate::{
<<<<<<< HEAD
    info,
    utils::{self, dir_is_empty, Bytes},
=======
    info, oof,
    utils::{self, dir_is_empty, strip_cur_dir, Bytes},
>>>>>>> d533af27
};

use self::utf8::get_invalid_utf8_paths;

/// Unpacks the archive given by `archive` into the folder given by `into`.
pub fn unpack_archive<R>(
    mut archive: ZipArchive<R>,
    into: &Path,
    skip_questions_positively: Option<bool>,
) -> crate::Result<Vec<PathBuf>>
where
    R: Read + Seek,
{
    let mut unpacked_files = vec![];
    for idx in 0..archive.len() {
        let mut file = archive.by_index(idx)?;
        let file_path = match file.enclosed_name() {
            Some(path) => path.to_owned(),
            None => continue,
        };

        let file_path = into.join(file_path);
        if file_path.exists() && !utils::user_wants_to_overwrite(&file_path, skip_questions_positively)? {
            continue;
        }

        check_for_comments(&file);

        match (&*file.name()).ends_with('/') {
            _is_dir @ true => {
                println!("File {} extracted to \"{}\"", idx, file_path.display());
                fs::create_dir_all(&file_path)?;
            }
            _is_file @ false => {
                if let Some(path) = file_path.parent() {
                    if !path.exists() {
                        fs::create_dir_all(&path)?;
                    }
                }
                let file_path = strip_cur_dir(file_path.as_path());

                info!("{:?} extracted. ({})", file_path.display(), Bytes::new(file.size()));

                let mut output_file = fs::File::create(&file_path)?;
                io::copy(&mut file, &mut output_file)?;
            }
        }

        #[cfg(unix)]
        __unix_set_permissions(&file_path, &file)?;

        let file_path = fs::canonicalize(&file_path)?;
        unpacked_files.push(file_path);
    }

    Ok(unpacked_files)
}

pub fn build_archive_from_paths<W>(input_filenames: &[PathBuf], writer: W) -> crate::Result<W>
where
    W: Write + Seek,
{
    let mut writer = zip::ZipWriter::new(writer);
    let options = zip::write::FileOptions::default();

    // Vec of any filename that failed the UTF-8 check
    let invalid_unicode_filenames = get_invalid_utf8_paths(input_filenames);

    if let Some(filenames) = invalid_unicode_filenames {
        // TODO: make this an error variant
        panic!("invalid unicode filenames found, cannot be supported by Zip:\n {:#?}", filenames);
    }

    for filename in input_filenames {
        let previous_location = utils::cd_into_same_dir_as(filename)?;

        // Safe unwrap, input shall be treated before
        let filename = filename.file_name().unwrap();

        for entry in WalkDir::new(filename) {
            let entry = entry?;
            let path = entry.path();

            info!("Compressing '{}'.", utils::to_utf(path));

            if path.is_dir() {
                if dir_is_empty(path) {
                    writer.add_directory(path.to_str().unwrap().to_owned(), options)?;
                }
                // If a dir has files, the files are responsible for creating them.
            } else {
                writer.start_file(path.to_str().unwrap().to_owned(), options)?;
                // TODO: better error messages
                let file_bytes = fs::read(entry.path())?;
                writer.write_all(&*file_bytes)?;
            }
        }

        env::set_current_dir(previous_location)?;
    }

    let bytes = writer.finish()?;
    Ok(bytes)
}

fn check_for_comments(file: &ZipFile) {
    let comment = file.comment();
    if !comment.is_empty() {
        info!("Found comment in {}: {}", file.name(), comment);
    }
}

#[cfg(unix)]
fn __unix_set_permissions(file_path: &Path, file: &ZipFile) -> crate::Result<()> {
    use std::os::unix::fs::PermissionsExt;

    if let Some(mode) = file.unix_mode() {
        fs::set_permissions(file_path, fs::Permissions::from_mode(mode))?;
    }

    Ok(())
}

mod utf8 {

    use std::path::{Path, PathBuf};

    // Sad double reference in order to make `filter` happy in `get_invalid_utf8_paths`
    #[cfg(unix)]
    fn is_invalid_utf8(path: &&Path) -> bool {
        use std::os::unix::prelude::OsStrExt;
        use std::str;

        // str::from_utf8 does not make any allocations
        let bytes = path.as_os_str().as_bytes();
        let is_invalid = str::from_utf8(bytes).is_err();

        is_invalid
    }

    #[cfg(not(unix))]
    fn is_invalid_utf8(path: &&Path) -> bool {
        path.to_str().is_none()
    }

    pub fn get_invalid_utf8_paths(paths: &[PathBuf]) -> Option<Vec<PathBuf>> {
        let mut invalid_paths = paths.iter().map(PathBuf::as_path).filter(is_invalid_utf8).peekable();

        let a_path_is_invalid = invalid_paths.peek().is_some();

        let clone_paths = || invalid_paths.map(ToOwned::to_owned).collect();

        a_path_is_invalid.then(clone_paths)
    }
}<|MERGE_RESOLUTION|>--- conflicted
+++ resolved
@@ -10,13 +10,8 @@
 use zip::{self, read::ZipFile, ZipArchive};
 
 use crate::{
-<<<<<<< HEAD
     info,
-    utils::{self, dir_is_empty, Bytes},
-=======
-    info, oof,
-    utils::{self, dir_is_empty, strip_cur_dir, Bytes},
->>>>>>> d533af27
+    utils::{self, dir_is_empty,strip_cur_dir, Bytes},
 };
 
 use self::utf8::get_invalid_utf8_paths;
